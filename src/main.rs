extern crate actix;
extern crate actix_web;
extern crate dotenv;
extern crate env_logger;
extern crate futures;
extern crate serde_json;

#[macro_use]
extern crate serde_derive;

#[macro_use]
extern crate log;

use actix_web::http::{Method, StatusCode};
use actix_web::{App, Error, fs, HttpRequest, HttpResponse, middleware, pred, Result, server};
use dotenv::dotenv;
use futures::Future;
use std::str::FromStr;

/**
 *  Data structures
 */

#[derive(Debug, Serialize, Deserialize)]
#[serde(tag = "type")]
enum AnalyticData {
    #[serde(rename = "start")]
    RequestStart {
        #[serde(rename = "ts")]
        timestamp: usize,

        #[serde(rename = "bfs")]
        browser_first_seen: usize,

        #[serde(rename = "sfs")]
        session_first_seen: usize,

        title: String,
        url: String,
    },

    #[serde(rename = "end")]
    RequestEnd {
        #[serde(rename = "ts")]
        timestamp: usize,
    },

    #[serde(rename = "performance")]
    Performance {
        #[serde(rename = "ts")]
        timestamp: usize,
    },
}

// Type 0 - VIEW_START

// Type 1 - VIEW_END
//
// no additional fields, timestamp can be used to close the session

// Type 2 - VIEW_PERFORMANCE
// perf_entry: AnalyticPerfEntry,

#[derive(Debug, Serialize, Deserialize)]
struct AnalyticPerfEntry {
    entry_type: PerfEntryType,
    // This is going to need a lot more fleshing out...
}

#[derive(Debug, Serialize, Deserialize)]
struct AnalyticRequest {
    #[serde(rename = "bid")]
    browser_id: usize,

    #[serde(rename = "sid")]
    session_id: usize,

    #[serde(rename = "svc")]
    session_view_count: usize,

    #[serde(rename = "ts")]
    timestamp: usize,

    data: Vec<AnalyticData>,
}

#[derive(Debug, Serialize, Deserialize)]
enum AnalyticType {
    ViewStart = 0,
    ViewEnd = 1,
    ViewPerformance = 2,
}

#[derive(Debug, Serialize, Deserialize)]
enum PerfEntryType {
    Navigation,
    Paint,
    Resource,
}

impl FromStr for PerfEntryType {
    type Err = ();

    fn from_str(s: &str) -> Result<PerfEntryType, ()> {
        match s {
            "performance" => Ok(PerfEntryType::Navigation),
            "paint" => Ok(PerfEntryType::Paint),
            "resource" => Ok(PerfEntryType::Resource),
            _ => Err(()),
        }
    }
}

/**
 * Analytics app portion
 */

<<<<<<< HEAD
fn analytics_handling(body: String) -> Result<HttpResponse> {
    let d: AnalyticRequest = serde_json::from_str(&body)?;
    info!("{:?}", d);
=======
fn analytics_handling(req: HttpRequest) -> impl Future<Item = HttpResponse, Error = Error> {
    println!("{:?}", req);
>>>>>>> 6aeb5b81

    // TODO: Need the logic here
    req.concat2()
        .from_err()
        .and_then(|body| {
            println!("{:?}", body);
            // Always return a minimal valid JSON reseponse, the client will never be
            // able to receive this anyway
            Ok(HttpResponse::Ok().body("{}"));
        })


}

fn error_report_handling(_req: HttpRequest) -> &'static str {
    "{}"
}

fn api_not_found(_req: HttpRequest) -> HttpResponse {
    HttpResponse::NotFound().body("{}")
}

fn track_script(_req: HttpRequest) -> Result<fs::NamedFile> {
    Ok(fs::NamedFile::open("static/js/track.js")?)
}

fn analytics_tracker_app() -> App {
    return App::new()
        .middleware(middleware::Logger::default())
        .resource("/ana", |r| r.method(Method::POST).with(analytics_handling))
        .resource("/err", |r| r.method(Method::POST).f(error_report_handling))
        .resource("/t.js", |r| r.method(Method::GET).f(track_script))
        .default_resource( |r| {
            r.method(Method::GET).f(api_not_found);
            r.route().filter(pred::Not(pred::Get())).f( |_req| HttpResponse::MethodNotAllowed());
        });
}

/**
 *  Frontend app portion
 */

fn favicon(_req: HttpRequest) -> Result<fs::NamedFile> {
    Ok(fs::NamedFile::open("static/favicon.ico")?)
}

fn index(_req: HttpRequest) -> Result<fs::NamedFile> {
    Ok(fs::NamedFile::open("static/index.html")?)
}

fn not_found(_req: HttpRequest) -> Result<fs::NamedFile> {
    Ok(fs::NamedFile::open("static/404.html")?.set_status_code(StatusCode::NOT_FOUND))
}

fn page_one(_req: HttpRequest) -> Result<fs::NamedFile> {
    Ok(fs::NamedFile::open("static/page1.html")?)
}

fn page_two(_req: HttpRequest) -> Result<fs::NamedFile> {
    Ok(fs::NamedFile::open("static/page2.html")?)
}

fn frontend_app() -> App {
    return App::new()
        .middleware(middleware::Logger::default())
        .resource("/", |r| r.method(Method::GET).f(index))
        .resource("/favicon.ico", |r| r.method(Method::GET).f(favicon))
        .resource("/page1.html", |r| r.method(Method::GET).f(page_one))
        .resource("/page2.html", |r| r.method(Method::GET).f(page_two))
        .default_resource( |r| {
            r.method(Method::GET).f(not_found);
            r.route().filter(pred::Not(pred::Get())).f( |_req| HttpResponse::MethodNotAllowed() );
        });
}

/**
 *  Pull it all together
 */

fn main() {
    dotenv().ok();
    env_logger::init();

    let sys = actix::System::new("scout");

    // TODO: Add security headers
    server::new(move || vec![
        analytics_tracker_app().prefix("/t/1"),
        frontend_app(),
    ])
        .keep_alive(30)
        .bind("127.0.0.1:9292")
        .expect("Unable to bind to 127.0.0.1:9292")
        .start();

    info!("Started HTTP server: 127.0.0.1:9292");

    let _ = sys.run();
}<|MERGE_RESOLUTION|>--- conflicted
+++ resolved
@@ -2,7 +2,6 @@
 extern crate actix_web;
 extern crate dotenv;
 extern crate env_logger;
-extern crate futures;
 extern crate serde_json;
 
 #[macro_use]
@@ -12,9 +11,8 @@
 extern crate log;
 
 use actix_web::http::{Method, StatusCode};
-use actix_web::{App, Error, fs, HttpRequest, HttpResponse, middleware, pred, Result, server};
+use actix_web::{App, fs, HttpRequest, HttpResponse, middleware, pred, Result, server};
 use dotenv::dotenv;
-use futures::Future;
 use std::str::FromStr;
 
 /**
@@ -51,8 +49,6 @@
         timestamp: usize,
     },
 }
-
-// Type 0 - VIEW_START
 
 // Type 1 - VIEW_END
 //
@@ -115,26 +111,13 @@
  * Analytics app portion
  */
 
-<<<<<<< HEAD
 fn analytics_handling(body: String) -> Result<HttpResponse> {
     let d: AnalyticRequest = serde_json::from_str(&body)?;
     info!("{:?}", d);
-=======
-fn analytics_handling(req: HttpRequest) -> impl Future<Item = HttpResponse, Error = Error> {
-    println!("{:?}", req);
->>>>>>> 6aeb5b81
-
-    // TODO: Need the logic here
-    req.concat2()
-        .from_err()
-        .and_then(|body| {
-            println!("{:?}", body);
-            // Always return a minimal valid JSON reseponse, the client will never be
-            // able to receive this anyway
-            Ok(HttpResponse::Ok().body("{}"));
-        })
-
-
+
+    // Always return a minimal valid JSON reseponse, the client will never be
+    // able to receive this anyway
+    Ok(HttpResponse::Ok().body("{}"))
 }
 
 fn error_report_handling(_req: HttpRequest) -> &'static str {
